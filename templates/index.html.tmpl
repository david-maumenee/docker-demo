--- conflicted
+++ resolved
@@ -13,11 +13,7 @@
         <div class="content">
             <img src="/static/img/docker.png"/>
             <h1 class="lsf title">{{ .Title }}</h1>
-<<<<<<< HEAD
-            <div class="lsf info">served from <h2><strong>{{ .Hostname }}</strong></h2></div>
-=======
             <h2 class="lsf info">served from <strong>{{ .Hostname }}</strong></h2>
->>>>>>> fefec7a7
         </div>
     </body>
 </html>